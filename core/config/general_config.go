--- conflicted
+++ resolved
@@ -151,11 +151,6 @@
 	TriggerFallbackDBPollInterval() time.Duration
 	UnAuthenticatedRateLimit() int64
 	UnAuthenticatedRateLimitPeriod() models.Duration
-<<<<<<< HEAD
-	Validate() error
-=======
-	UseLegacyEthEnvVars() bool
->>>>>>> 02f055b7
 }
 
 // GlobalConfig holds global ENV overrides for EVM chains
@@ -318,24 +313,12 @@
 		return errors.Errorf("CHAIN_TYPE is invalid: %s", ct)
 	}
 
-<<<<<<< HEAD
 	if c.EthereumURL() == "" {
 		if c.EthereumHTTPURL() != nil {
-			logger.Warn("ETH_HTTP_URL has no effect when ETH_URL is not set")
+			c.lggr.Warn("ETH_HTTP_URL has no effect when ETH_URL is not set")
 		}
 		if len(c.EthereumSecondaryURLs()) > 0 {
-			logger.Warn("ETH_SECONDARY_URL/ETH_SECONDARY_URLS have no effect when ETH_URL is not set")
-=======
-	if !c.UseLegacyEthEnvVars() {
-		if c.EthereumURL() != "" {
-			c.lggr.Warn("ETH_URL has no effect when USE_LEGACY_ETH_ENV_VARS=false")
-		}
-		if c.EthereumHTTPURL() != nil {
-			c.lggr.Warn("ETH_HTTP_URL has no effect when USE_LEGACY_ETH_ENV_VARS=false")
-		}
-		if len(c.EthereumSecondaryURLs()) > 0 {
-			c.lggr.Warn("ETH_SECONDARY_URL/ETH_SECONDARY_URLS have no effect when USE_LEGACY_ETH_ENV_VARS=false")
->>>>>>> 02f055b7
+			c.lggr.Warn("ETH_SECONDARY_URL/ETH_SECONDARY_URLS have no effect when ETH_URL is not set")
 		}
 	}
 	// Warn on legacy OCR env vars
@@ -1323,15 +1306,6 @@
 	return val.(*big.Int), ok
 }
 
-<<<<<<< HEAD
-=======
-// UseLegacyEthEnvVars will upsert a new chain using the DefaultChainID and
-// upsert nodes corresponding to the given ETH_URL and ETH_SECONDARY_URLS
-func (c *generalConfig) UseLegacyEthEnvVars() bool {
-	return c.viper.GetBool(envvar.Name("UseLegacyEthEnvVars"))
-}
-
->>>>>>> 02f055b7
 // DatabaseLockingMode can be one of 'dual', 'advisorylock', 'lease' or 'none'
 // It controls which mode to use to enforce that only one Chainlink application can use the database
 func (c *generalConfig) DatabaseLockingMode() string {
