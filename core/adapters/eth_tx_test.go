--- conflicted
+++ resolved
@@ -209,15 +209,9 @@
 
 		confirmedAttemptHash := etx.EthTxAttempts[0].Hash
 
-<<<<<<< HEAD
 		cltest.MustInsertEthReceipt(t, store, 1, utils.NewHash(), confirmedAttemptHash)
-		require.NoError(t, store.IdempotentInsertHead(context.TODO(), models.Head{
+		require.NoError(t, orm.IdempotentInsertHead(context.TODO(), models.Head{
 			Hash:   utils.NewHash(),
-=======
-		cltest.MustInsertEthReceipt(t, store, 1, cltest.NewHash(), confirmedAttemptHash)
-		require.NoError(t, orm.IdempotentInsertHead(context.TODO(), models.Head{
-			Hash:   cltest.NewHash(),
->>>>>>> 204b06a9
 			Number: 12,
 		}))
 		_, err := store.MustSQLDB().Exec(`INSERT INTO eth_task_run_txes (task_run_id, eth_tx_id) VALUES ($1, $2)`, taskRunID, etx.ID)
@@ -244,15 +238,9 @@
 
 		confirmedAttemptHash := etx.EthTxAttempts[0].Hash
 
-<<<<<<< HEAD
 		cltest.MustInsertEthReceipt(t, store, 1, utils.NewHash(), confirmedAttemptHash)
-		require.NoError(t, store.IdempotentInsertHead(context.TODO(), models.Head{
+		require.NoError(t, orm.IdempotentInsertHead(context.TODO(), models.Head{
 			Hash:   utils.NewHash(),
-=======
-		cltest.MustInsertEthReceipt(t, store, 1, cltest.NewHash(), confirmedAttemptHash)
-		require.NoError(t, orm.IdempotentInsertHead(context.TODO(), models.Head{
-			Hash:   cltest.NewHash(),
->>>>>>> 204b06a9
 			Number: 13,
 		}))
 		_, err := store.MustSQLDB().Exec(`INSERT INTO eth_task_run_txes (task_run_id, eth_tx_id) VALUES ($1, $2)`, taskRunID, etx.ID)
@@ -285,15 +273,9 @@
 
 		confirmedAttemptHash := etx.EthTxAttempts[0].Hash
 
-<<<<<<< HEAD
 		cltest.MustInsertEthReceipt(t, store, 1, utils.NewHash(), confirmedAttemptHash)
-		require.NoError(t, store.IdempotentInsertHead(context.TODO(), models.Head{
+		require.NoError(t, orm.IdempotentInsertHead(context.TODO(), models.Head{
 			Hash:   utils.NewHash(),
-=======
-		cltest.MustInsertEthReceipt(t, store, 1, cltest.NewHash(), confirmedAttemptHash)
-		require.NoError(t, orm.IdempotentInsertHead(context.TODO(), models.Head{
-			Hash:   cltest.NewHash(),
->>>>>>> 204b06a9
 			Number: 14,
 		}))
 		_, err := store.MustSQLDB().Exec(`INSERT INTO eth_task_run_txes (task_run_id, eth_tx_id) VALUES ($1, $2)`, taskRunID, etx.ID)
@@ -321,15 +303,9 @@
 
 		confirmedAttemptHash := attempt2.Hash
 
-<<<<<<< HEAD
 		cltest.MustInsertEthReceipt(t, store, 1, utils.NewHash(), confirmedAttemptHash)
-		require.NoError(t, store.IdempotentInsertHead(context.TODO(), models.Head{
+		require.NoError(t, orm.IdempotentInsertHead(context.TODO(), models.Head{
 			Hash:   utils.NewHash(),
-=======
-		cltest.MustInsertEthReceipt(t, store, 1, cltest.NewHash(), confirmedAttemptHash)
-		require.NoError(t, orm.IdempotentInsertHead(context.TODO(), models.Head{
-			Hash:   cltest.NewHash(),
->>>>>>> 204b06a9
 			Number: int64(store.Config.MinRequiredOutgoingConfirmations()) + 2,
 		}))
 		_, err := store.MustSQLDB().Exec(`INSERT INTO eth_task_run_txes (task_run_id, eth_tx_id) VALUES ($1, $2)`, taskRunID, etx.ID)
