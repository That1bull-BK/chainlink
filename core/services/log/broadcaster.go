package log

import (
	"context"
	"errors"
	"sync"
	"sync/atomic"
	"time"

	"github.com/smartcontractkit/chainlink/core/null"
	"gorm.io/gorm"

	"github.com/ethereum/go-ethereum/common"
	"github.com/ethereum/go-ethereum/core/types"
	"github.com/tevino/abool"

	"github.com/smartcontractkit/chainlink/core/internal/gethwrappers/generated"
	"github.com/smartcontractkit/chainlink/core/logger"
	"github.com/smartcontractkit/chainlink/core/service"
	"github.com/smartcontractkit/chainlink/core/services/eth"
	httypes "github.com/smartcontractkit/chainlink/core/services/headtracker/types"
	"github.com/smartcontractkit/chainlink/core/store/models"
	"github.com/smartcontractkit/chainlink/core/utils"
)

//go:generate mockery --name Broadcaster --output ./mocks/ --case=underscore --structname Broadcaster --filename broadcaster.go
//go:generate mockery --name Listener --output ./mocks/ --case=underscore --structname Listener --filename listener.go

type (
	// The Broadcaster manages log subscription requests for the Chainlink node.  Instead
	// of creating a new subscription for each request, it multiplexes all subscriptions
	// to all of the relevant contracts over a single connection and forwards the logs to the
	// relevant subscribers.
	//
	// In case of node crash and/or restart, the logs will be backfilled from the latest head from DB,
	// for subscribers that are added before all dependents of LogBroadcaster are done.
	//
	// If a subscriber is added after the LogBroadcaster does the initial backfill,
	// then it's possible/likely that the backfill fill only have depth: 1 (from latest head)
	//
	// Of course, these backfilled logs + any new logs will only be sent after the NumConfirmations for given subscriber.
	Broadcaster interface {
		utils.DependentAwaiter
		service.Service
		httypes.HeadTrackable
		ReplayFrom(number int64)

		IsConnected() bool
		Register(listener Listener, opts ListenerOpts) (unsubscribe func())
		BackfillBlockNumber() null.Int64

		TrackedAddressesCount() uint32
		// DB interactions
		WasAlreadyConsumed(db *gorm.DB, lb Broadcast) (bool, error)
		MarkConsumed(db *gorm.DB, lb Broadcast) error
	}

	broadcaster struct {
		orm       ORM
		config    Config
		connected *abool.AtomicBool

		// a block number to start backfill from
		backfillBlockNumber null.Int64

		ethSubscriber *ethSubscriber
		registrations *registrations
		logPool       *logPool

		addSubscriber *utils.Mailbox
		rmSubscriber  *utils.Mailbox
		newHeads      *utils.Mailbox

		utils.StartStopOnce
		utils.DependentAwaiter

		chStop                chan struct{}
		wgDone                sync.WaitGroup
		trackedAddressesCount uint32
		replayChannel         chan int64
		highestSavedHead      *models.Head
	}

	Config interface {
		BlockBackfillDepth() uint64
		BlockBackfillSkip() bool
		EthFinalityDepth() uint
		EthLogBackfillBatchSize() uint32
	}

	ListenerOpts struct {
		Contract common.Address

		// Event types to receive, with value filter for each field in the event
		// No filter or an empty filter for a given field position mean: all values allowed
		// the key should be a result of AbigenLog.Topic() call
		LogsWithTopics map[common.Hash][][]Topic

		ParseLog ParseLogFunc

		// Minimum number of block confirmations before the log is received
		NumConfirmations uint64
	}

	ParseLogFunc func(log types.Log) (generated.AbigenLog, error)

	registration struct {
		listener Listener
		opts     ListenerOpts
	}

	Topic common.Hash
)

var _ Broadcaster = (*broadcaster)(nil)

// NewBroadcaster creates a new instance of the broadcaster
func NewBroadcaster(orm ORM, ethClient eth.Client, config Config, highestSavedHead *models.Head) *broadcaster {
	chStop := make(chan struct{})
	//var requestedBackfillFrom null.Int64
	//if highestSavedHead != nil {
	//	requestedBackfillFrom = null.NewInt64(highestSavedHead.Number, true)
	//}

	return &broadcaster{
		orm:              orm,
		config:           config,
		connected:        abool.New(),
		ethSubscriber:    newEthSubscriber(ethClient, config, chStop),
		registrations:    newRegistrations(),
		logPool:          newLogPool(),
		addSubscriber:    utils.NewMailbox(0),
		rmSubscriber:     utils.NewMailbox(0),
		newHeads:         utils.NewMailbox(1),
		DependentAwaiter: utils.NewDependentAwaiter(),
		chStop:           chStop,
		//backfillBlockNumber: requestedBackfillFrom,
		highestSavedHead: highestSavedHead,
		replayChannel:    make(chan int64, 1),
	}
}

func (b *broadcaster) Start() error {
	return b.StartOnce("LogBroadcaster", func() error {
		b.wgDone.Add(2)
		go b.awaitInitialSubscribers()
		return nil
	})
}

func (b *broadcaster) BackfillBlockNumber() null.Int64 {
	return b.backfillBlockNumber
}

func (b *broadcaster) TrackedAddressesCount() uint32 {
	return atomic.LoadUint32(&b.trackedAddressesCount)
}

func (b *broadcaster) ReplayFrom(number int64) {
	logger.Infof("LogBroadcaster: Replay requested from block number: %v", number)
	select {
	case b.replayChannel <- number:
	default:
	}
}

func (b *broadcaster) Close() error {
	return b.StopOnce("LogBroadcaster", func() error {
		close(b.chStop)
		b.wgDone.Wait()
		return nil
	})
}

func (b *broadcaster) awaitInitialSubscribers() {
	defer b.wgDone.Done()
	for {
		select {
		case <-b.addSubscriber.Notify():
			b.onAddSubscribers()

		case <-b.rmSubscriber.Notify():
			b.onRmSubscribers()

		case <-b.DependentAwaiter.AwaitDependents():
			go b.startResubscribeLoop()
			return

		case <-b.chStop:
			return
		}
	}
}

func (b *broadcaster) Register(listener Listener, opts ListenerOpts) (unsubscribe func()) {
	if len(opts.LogsWithTopics) == 0 {
		logger.Fatal("LogBroadcaster: Must supply at least 1 LogsWithTopics element to Register")
	}

	wasOverCapacity := b.addSubscriber.Deliver(registration{listener, opts})
	if wasOverCapacity {
		logger.Error("LogBroadcaster: Subscription mailbox is over capacity - dropped the oldest unprocessed subscription")
	}
	return func() {
		wasOverCapacity := b.rmSubscriber.Deliver(registration{listener, opts})
		if wasOverCapacity {
			logger.Error("LogBroadcaster: Subscription removal mailbox is over capacity - dropped the oldest unprocessed removal")
		}
	}
}

func (b *broadcaster) Connect(head *models.Head) error { return nil }

func (b *broadcaster) OnNewLongestChain(ctx context.Context, head models.Head) {
	wasOverCapacity := b.newHeads.Deliver(head)
	if wasOverCapacity {
		logger.Tracew("LogBroadcaster: Dropped the older head in the mailbox, while inserting latest (which is fine)", "latestBlockNumber", head.Number)
	}
}

func (b *broadcaster) IsConnected() bool {
	return b.connected.IsSet()
}

// The subscription is closed in two cases:
//   - intentionally, when the set of contracts we're listening to changes
//   - on a connection error
//
// This method recreates the subscription in both cases.  In the event of a connection
// error, it attempts to reconnect.  Any time there'b a change in connection state, it
// notifies its subscribers.
func (b *broadcaster) startResubscribeLoop() {
	defer b.wgDone.Done()

	var subscription managedSubscription = newNoopSubscription()
	defer func() { subscription.Unsubscribe() }()

	var chRawLogs chan types.Log
	for {
		logger.Debug("LogBroadcaster: Resubscribing and backfilling logs...")
		addresses, topics := b.registrations.addressesAndTopics()

		newSubscription, abort := b.ethSubscriber.createSubscription(addresses, topics)
		if abort {
			return
		}

<<<<<<< HEAD
		if b.highestSavedHead != nil {
=======
		if b.config.BlockBackfillSkip() && b.latestHeadFromDb != nil {
			logger.Info("LogBroadcaster: BlockBackfillSkip is set to true, preventing a deep backfill")
			b.latestHeadFromDb = nil
		}

		var backfillFrom null.Int64
		if b.latestHeadFromDb != nil {
>>>>>>> 3ee10f0b
			// The backfill needs to start at an earlier block than the one last saved in DB, to account for:
			// - keeping logs in the in-memory buffers in registration.go
			//   (which will be lost on node restart) for MAX(NumConfirmations of subscribers)
			// - HeadTracker saving the heads to DB asynchronously versus LogBroadcaster, where a head
			//   (or more heads on fast chains) may be saved but not yet processed by LB
			//   using BlockBackfillDepth makes sure the backfill will be dependent on the per-chain configuration
			from := b.highestSavedHead.Number -
				int64(b.registrations.highestNumConfirmations) -
				int64(b.config.BlockBackfillDepth())
			if from < 0 {
				from = 0
			}
			b.backfillBlockNumber = null.NewInt64(from, true)
			b.highestSavedHead = nil
		}

		if b.backfillBlockNumber.Valid {
			logger.Debugw("LogBroadcaster: Using an override as a start of the backfill",
				"blockNumber", b.backfillBlockNumber.Int64,
				"highestNumConfirmations", b.registrations.highestNumConfirmations, "blockBackfillDepth", b.config.BlockBackfillDepth(),
			)
		}

		chBackfilledLogs, abort := b.ethSubscriber.backfillLogs(b.backfillBlockNumber, addresses, topics)
		if abort {
			return
		}

		b.backfillBlockNumber.Valid = false

		// Each time this loop runs, chRawLogs is reconstituted as:
		// "remaining logs from last subscription <- backfilled logs <- logs from new subscription"
		// There will be duplicated logs in this channel.  It is the responsibility of subscribers
		// to account for this using the helpers on the Broadcast type.
		chRawLogs = b.appendLogChannel(chRawLogs, chBackfilledLogs)
		chRawLogs = b.appendLogChannel(chRawLogs, newSubscription.Logs())
		subscription.Unsubscribe()
		subscription = newSubscription

		b.connected.Set()

		atomic.StoreUint32(&b.trackedAddressesCount, uint32(len(addresses)))

		shouldResubscribe, err := b.eventLoop(chRawLogs, subscription.Err())
		if err != nil {
			logger.Warnw("LogBroadcaster: Error in the event loop - will reconnect", "err", err)
			b.connected.UnSet()
			continue
		} else if !shouldResubscribe {
			b.connected.UnSet()
			return
		}
	}
}

func (b *broadcaster) eventLoop(chRawLogs <-chan types.Log, chErr <-chan error) (shouldResubscribe bool, _ error) {
	// We debounce requests to subscribe and unsubscribe to avoid making too many
	// RPC calls to the Ethereum node, particularly on startup.
	var needsResubscribe bool
	debounceResubscribe := time.NewTicker(1 * time.Second)
	defer debounceResubscribe.Stop()

	logger.Debug("LogBroadcaster: Starting the event loop")
	for {
		select {
		case rawLog := <-chRawLogs:
			b.onNewLog(rawLog)

		case <-b.newHeads.Notify():
			b.onNewHeads()

		case err := <-chErr:
			// Note we'll get a message on this channel
			// if the eth node terminates the connection.
			return true, err

		case <-b.addSubscriber.Notify():
			needsResubscribe = b.onAddSubscribers() || needsResubscribe

		case <-b.rmSubscriber.Notify():
			needsResubscribe = b.onRmSubscribers() || needsResubscribe

		case blockNumber := <-b.replayChannel:
			b.backfillBlockNumber.SetValid(blockNumber)
			logger.Debugw("LogBroadcaster: Returning from the event loop to replay logs from specific block number", "blockNumber", blockNumber)
			return true, nil

		case <-debounceResubscribe.C:
			if needsResubscribe {
				logger.Debug("LogBroadcaster: Returning from the event loop to resubscribe")
				return true, nil
			}

		case <-b.chStop:
			return false, nil
		}
	}
}

func (b *broadcaster) onNewLog(log types.Log) {
	if log.Removed {
		b.logPool.removeLog(log)
		return
	} else if !b.registrations.isAddressRegistered(log.Address) {
		return
	}
	b.logPool.addLog(log)
}

func (b *broadcaster) onNewHeads() {
	var latestHead *models.Head
	for {
		// We only care about the most recent head
		item := b.newHeads.RetrieveLatestAndClear()
		if item == nil {
			break
		}
		head, ok := item.(models.Head)
		if !ok {
			logger.Errorf("expected `models.Head`, got %T", item)
			continue
		}
		latestHead = &head
	}

	// latestHead may sometimes be nil on high rate of heads,
	// when 'b.newHeads.Notify()' receives more times that the number of items in the mailbox
	// Some heads may be missed (which is fine for LogBroadcaster logic) but the latest one in a burst will be received
	if latestHead != nil {
		logger.Debugw("LogBroadcaster: Received head", "blockNumber", latestHead.Number,
			"blockHash", latestHead.Hash, "parentHash", latestHead.ParentHash, "chainLen", latestHead.ChainLength())

		keptLogsDepth := uint64(b.config.EthFinalityDepth())
		if b.registrations.highestNumConfirmations > keptLogsDepth {
			keptLogsDepth = b.registrations.highestNumConfirmations
		}

		latestBlockNum := latestHead.Number
		keptDepth := latestBlockNum - int64(keptLogsDepth)
		if keptDepth < 0 {
			keptDepth = 0
		}

		logs, minBlockNum := b.logPool.getLogsToSend(latestBlockNum)

		if len(logs) > 0 {
			broadcasts, err := b.orm.FindConsumedLogs(minBlockNum, latestBlockNum)
			if err != nil {
				logger.Errorf("LogBroadcaster: Failed to query for log broadcasts, %v", err)
				return
			}

			b.registrations.sendLogs(logs, *latestHead, broadcasts)
		}
		b.logPool.deleteOlderLogs(uint64(keptDepth))
	}
}

func (b *broadcaster) onAddSubscribers() (needsResubscribe bool) {
	for {
		x, exists := b.addSubscriber.Retrieve()
		if !exists {
			break
		}
		reg, ok := x.(registration)
		if !ok {
			logger.Errorf("expected `registration`, got %T", x)
			continue
		}
		logger.Debugw("LogBroadcaster: Subscribing listener", "requiredBlockConfirmations", reg.opts.NumConfirmations)
		needsResub := b.registrations.addSubscriber(reg)
		if needsResub {
			needsResubscribe = true
		}
	}
	return
}

func (b *broadcaster) onRmSubscribers() (needsResubscribe bool) {
	for {
		x, exists := b.rmSubscriber.Retrieve()
		if !exists {
			break
		}
		reg, ok := x.(registration)
		if !ok {
			logger.Errorf("expected `registration`, got %T", x)
			continue
		}
		logger.Debugw("LogBroadcaster: Unsubscribing listener", "requiredBlockConfirmations", reg.opts.NumConfirmations)
		needsResub := b.registrations.removeSubscriber(reg)
		if needsResub {
			needsResubscribe = true
		}
	}
	return
}

func (b *broadcaster) appendLogChannel(ch1, ch2 <-chan types.Log) chan types.Log {
	if ch1 == nil && ch2 == nil {
		return nil
	}

	chCombined := make(chan types.Log)

	go func() {
		defer close(chCombined)
		if ch1 != nil {
			for rawLog := range ch1 {
				select {
				case chCombined <- rawLog:
				case <-b.chStop:
					return
				}
			}
		}
		if ch2 != nil {
			for rawLog := range ch2 {
				select {
				case chCombined <- rawLog:
				case <-b.chStop:
					return
				}
			}
		}
	}()

	return chCombined
}

// WasAlreadyConsumed reports whether the given consumer had already consumed the given log
func (b *broadcaster) WasAlreadyConsumed(db *gorm.DB, lb Broadcast) (bool, error) {
	return b.orm.WasBroadcastConsumed(db, lb.RawLog().BlockHash, lb.RawLog().Index, lb.JobID())
}

// MarkConsumed marks the log as having been successfully consumed by the subscriber
func (b *broadcaster) MarkConsumed(db *gorm.DB, lb Broadcast) error {
	return b.orm.MarkBroadcastConsumed(db, lb.RawLog().BlockHash, lb.RawLog().BlockNumber, lb.RawLog().Index, lb.JobID())
}

type NullBroadcaster struct{ ErrMsg string }

func (n *NullBroadcaster) IsConnected() bool { return false }
func (n *NullBroadcaster) Register(listener Listener, opts ListenerOpts) (unsubscribe func()) {
	return func() {}
}

func (n *NullBroadcaster) ReplayFrom(number int64) {
}

func (n *NullBroadcaster) BackfillBlockNumber() null.Int64 {
	return null.NewInt64(0, false)
}
func (n *NullBroadcaster) TrackedAddressesCount() uint32 {
	return 0
}
func (n *NullBroadcaster) WasAlreadyConsumed(db *gorm.DB, lb Broadcast) (bool, error) {
	return false, errors.New(n.ErrMsg)
}
func (n *NullBroadcaster) MarkConsumed(db *gorm.DB, lb Broadcast) error {
	return errors.New(n.ErrMsg)
}

func (n *NullBroadcaster) AddDependents(int) {}
func (n *NullBroadcaster) AwaitDependents() <-chan struct{} {
	ch := make(chan struct{})
	close(ch)
	return ch
}
func (n *NullBroadcaster) DependentReady()                                {}
func (n *NullBroadcaster) Start() error                                   { return nil }
func (n *NullBroadcaster) Close() error                                   { return nil }
func (n *NullBroadcaster) Healthy() error                                 { return nil }
func (n *NullBroadcaster) Ready() error                                   { return nil }
func (n *NullBroadcaster) Connect(*models.Head) error                     { return nil }
func (n *NullBroadcaster) OnNewLongestChain(context.Context, models.Head) {}<|MERGE_RESOLUTION|>--- conflicted
+++ resolved
@@ -245,17 +245,12 @@
 			return
 		}
 
-<<<<<<< HEAD
+		if b.config.BlockBackfillSkip() && b.highestSavedHead != nil {
+			logger.Info("LogBroadcaster: BlockBackfillSkip is set to true, preventing a deep backfill")
+			b.highestSavedHead = nil
+		}
+
 		if b.highestSavedHead != nil {
-=======
-		if b.config.BlockBackfillSkip() && b.latestHeadFromDb != nil {
-			logger.Info("LogBroadcaster: BlockBackfillSkip is set to true, preventing a deep backfill")
-			b.latestHeadFromDb = nil
-		}
-
-		var backfillFrom null.Int64
-		if b.latestHeadFromDb != nil {
->>>>>>> 3ee10f0b
 			// The backfill needs to start at an earlier block than the one last saved in DB, to account for:
 			// - keeping logs in the in-memory buffers in registration.go
 			//   (which will be lost on node restart) for MAX(NumConfirmations of subscribers)
