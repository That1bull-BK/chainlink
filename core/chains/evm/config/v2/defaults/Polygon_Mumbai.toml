--- conflicted
+++ resolved
@@ -5,14 +5,10 @@
 MinIncomingConfirmations = 5
 NoNewHeadsThreshold = '30s'
 RPCBlockQueryDelay = 10
-<<<<<<< HEAD
-TxResendAfterThreshold = '1m'
-=======
 
 [Transactions]
 ResendAfterThreshold = '1m'
 MaxQueued = 5000
->>>>>>> 254fa94b
 
 [BalanceMonitor]
 Enabled = true
