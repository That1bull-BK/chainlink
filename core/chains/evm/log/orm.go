package log

import (
	"database/sql"
	"fmt"
	"math/big"

	"github.com/ethereum/go-ethereum/common"
	"github.com/ethereum/go-ethereum/core/types"
	"github.com/pkg/errors"

	"github.com/smartcontractkit/sqlx"

	"github.com/smartcontractkit/chainlink/core/logger"
	"github.com/smartcontractkit/chainlink/core/services/pg"
	"github.com/smartcontractkit/chainlink/core/utils"
)

//go:generate mockery --name ORM --output ./mocks/ --case=underscore --structname ORM --filename orm.go

// ORM is the interface for log broadcasts.
//  - Unconsumed broadcasts are created just before notifying subscribers, who are responsible for marking them consumed.
//  - Pending broadcast block numbers are synced to the min from the pool (or deleted when empty)
//  - On reboot, backfill considers the min block number from unconsumed and pending broadcasts. Additionally, unconsumed
//    entries are removed and the pending broadcasts number updated.
//
type ORM interface {
	// FindBroadcasts returns broadcasts for a range of block numbers, both consumed and unconsumed.
	FindBroadcasts(fromBlockNum int64, toBlockNum int64) ([]LogBroadcast, error)
	// CreateBroadcast inserts an unconsumed log broadcast for jobID.
	CreateBroadcast(blockHash common.Hash, blockNumber uint64, logIndex uint, jobID int32, qopts ...pg.QOpt) error
	// WasBroadcastConsumed returns true if jobID consumed the log broadcast.
	WasBroadcastConsumed(blockHash common.Hash, logIndex uint, jobID int32, qopts ...pg.QOpt) (bool, error)
	// MarkBroadcastConsumed marks the log broadcast as consumed by jobID.
	MarkBroadcastConsumed(blockHash common.Hash, blockNumber uint64, logIndex uint, jobID int32, qopts ...pg.QOpt) error
	// MarkBroadcastsConsumed marks the log broadcasts as consumed by jobID.
	MarkBroadcastsConsumed(blockHashes []common.Hash, blockNumbers []uint64, logIndexes []uint, jobIDs []int32, qopts ...pg.QOpt) error
	// MarkBroadcastsUnconsumed marks all log broadcasts from all jobs on or after fromBlock as
	// unconsumed.
	MarkBroadcastsUnconsumed(fromBlock int64, qopts ...pg.QOpt) error

	// SetPendingMinBlock sets the minimum block number for which there are pending broadcasts in the pool, or nil if empty.
	SetPendingMinBlock(blockNum *int64, qopts ...pg.QOpt) error
	// GetPendingMinBlock returns the minimum block number for which there were pending broadcasts in the pool, or nil if it was empty.
	GetPendingMinBlock(qopts ...pg.QOpt) (blockNumber *int64, err error)

	// Reinitialize cleans up the database by removing any unconsumed broadcasts, then updating (if necessary) and
	// returning the pending minimum block number.
	Reinitialize(qopts ...pg.QOpt) (blockNumber *int64, err error)
}

type orm struct {
	q          pg.Q
	evmChainID utils.Big
}

var _ ORM = (*orm)(nil)

func NewORM(db *sqlx.DB, lggr logger.Logger, cfg pg.LogConfig, evmChainID big.Int) *orm {
	return &orm{pg.NewQ(db, lggr, cfg), *utils.NewBig(&evmChainID)}
}

func (o *orm) WasBroadcastConsumed(blockHash common.Hash, logIndex uint, jobID int32, qopts ...pg.QOpt) (consumed bool, err error) {
	query := `
		SELECT consumed FROM log_broadcasts
		WHERE block_hash = $1
<<<<<<< HEAD
		AND log_index = $2
		AND job_id = $3
		AND evm_chain_id = $4
=======
		AND (tx_index = -1 OR tx_index = $2)
		AND log_index = $3
		AND job_id = $4
		AND evm_chain_id = $5
>>>>>>> 66c7c5ed
    `
	args := []interface{}{
		blockHash,
		logIndex,
		jobID,
		o.evmChainID,
	}
	q := o.q.WithOpts(qopts...)
	err = q.Get(&consumed, query, args...)
	if errors.Is(err, sql.ErrNoRows) {
		return false, nil
	}
	return consumed, err
}

func (o *orm) FindBroadcasts(fromBlockNum int64, toBlockNum int64) ([]LogBroadcast, error) {
	var broadcasts []LogBroadcast
	query := `
		SELECT block_hash, consumed, log_index, job_id FROM log_broadcasts
		WHERE block_number >= $1
		AND block_number <= $2
		AND evm_chain_id = $3
	`
	err := o.q.Select(&broadcasts, query, fromBlockNum, toBlockNum, o.evmChainID)
	if err != nil {
		return nil, errors.Wrap(err, "failed to find log broadcasts")
	}
	return broadcasts, err
}

func (o *orm) CreateBroadcast(blockHash common.Hash, blockNumber uint64, logIndex uint, jobID int32, qopts ...pg.QOpt) error {
	q := o.q.WithOpts(qopts...)
	err := q.ExecQ(`
        INSERT INTO log_broadcasts (block_hash, block_number, log_index, job_id, created_at, updated_at, consumed, evm_chain_id)
		VALUES ($1, $2, $3, $4, NOW(), NOW(), false, $5)
    `, blockHash, blockNumber, logIndex, jobID, o.evmChainID)
	return errors.Wrap(err, "failed to create log broadcast")
}

func (o *orm) MarkBroadcastConsumed(blockHash common.Hash, blockNumber uint64, logIndex uint, jobID int32, qopts ...pg.QOpt) error {
	q := o.q.WithOpts(qopts...)
	err := q.ExecQ(`
        INSERT INTO log_broadcasts (block_hash, block_number, log_index, job_id, created_at, updated_at, consumed, evm_chain_id)
		VALUES ($1, $2, $3, $4, NOW(), NOW(), true, $5)
		ON CONFLICT (job_id, block_hash, log_index, evm_chain_id) DO UPDATE
		SET consumed = true, updated_at = NOW()
    `, blockHash, blockNumber, logIndex, jobID, o.evmChainID)
	return errors.Wrap(err, "failed to mark log broadcast as consumed")
}

// MarkBroadcastsConsumed marks many broadcasts as consumed.
// The lengths of all the provided slices must be equal, otherwise an error is returned.
func (o *orm) MarkBroadcastsConsumed(blockHashes []common.Hash, blockNumbers []uint64, logIndexes []uint, jobIDs []int32, qopts ...pg.QOpt) error {
	if !utils.AllEqual(len(blockHashes), len(blockNumbers), len(logIndexes), len(jobIDs)) {
		return fmt.Errorf("all arg slice lengths must be equal, got: %d %d %d %d",
			len(blockHashes), len(blockNumbers), len(logIndexes), len(jobIDs),
		)
	}

	type input struct {
		BlockHash   common.Hash `db:"blockHash"`
		BlockNumber uint64      `db:"blockNumber"`
		LogIndex    uint        `db:"logIndex"`
		JobID       int32       `db:"jobID"`
		ChainID     utils.Big   `db:"chainID"`
	}
	inputs := make([]input, len(blockHashes))
	query := `
INSERT INTO log_broadcasts (block_hash, block_number, log_index, job_id, created_at, updated_at, consumed, evm_chain_id)
VALUES (:blockHash, :blockNumber, :logIndex, :jobID, NOW(), NOW(), true, :chainID)
ON CONFLICT (job_id, block_hash, log_index, evm_chain_id) DO UPDATE
SET consumed = true, updated_at = NOW();
	`
	for i := range blockHashes {
		inputs[i] = input{
			BlockHash:   blockHashes[i],
			BlockNumber: blockNumbers[i],
			LogIndex:    logIndexes[i],
			JobID:       jobIDs[i],
			ChainID:     o.evmChainID,
		}
	}
	q := o.q.WithOpts(qopts...)
	_, err := q.NamedExec(query, inputs)
	return errors.Wrap(err, "mark broadcasts consumed")
}

// MarkBroadcastsUnconsumed implements the ORM interface.
func (o *orm) MarkBroadcastsUnconsumed(fromBlock int64, qopts ...pg.QOpt) error {
	q := o.q.WithOpts(qopts...)
	err := q.ExecQ(`
        UPDATE log_broadcasts
        SET consumed = false
        WHERE block_number >= $1
		AND evm_chain_id = $2
        `, fromBlock, o.evmChainID)
	return errors.Wrap(err, "failed to mark broadcasts unconsumed")
}

func (o *orm) Reinitialize(qopts ...pg.QOpt) (*int64, error) {
	// Minimum block number from the set of unconsumed logs, which we'll remove later.
	minUnconsumed, err := o.getUnconsumedMinBlock(qopts...)
	if err != nil {
		return nil, err
	}
	// Minimum block number from the set of pending logs in the pool.
	minPending, err := o.GetPendingMinBlock(qopts...)
	if err != nil {
		return nil, err
	}
	if minUnconsumed == nil {
		// Nothing unconsumed to consider or cleanup, and pending minimum block number still stands.
		return minPending, nil
	}
	if minPending == nil || *minUnconsumed < *minPending {
		// Use the lesser minUnconsumed.
		minPending = minUnconsumed
		// Update the db so that we can safely delete the unconsumed entries.
		if err := o.SetPendingMinBlock(minPending, qopts...); err != nil {
			return nil, err
		}
	}
	// Safe to delete old unconsumed entries since the pending minimum block covers this range.
	if err := o.removeUnconsumed(qopts...); err != nil {
		return nil, err
	}
	return minPending, nil
}

func (o *orm) SetPendingMinBlock(blockNumber *int64, qopts ...pg.QOpt) error {
	q := o.q.WithOpts(qopts...)
	err := q.ExecQ(`
        INSERT INTO log_broadcasts_pending (evm_chain_id, block_number, created_at, updated_at) VALUES ($1, $2, NOW(), NOW())
		ON CONFLICT (evm_chain_id) DO UPDATE SET block_number = $3, updated_at = NOW() 
    `, o.evmChainID, blockNumber, blockNumber)
	return errors.Wrap(err, "failed to set pending broadcast block number")
}

func (o *orm) GetPendingMinBlock(qopts ...pg.QOpt) (*int64, error) {
	q := o.q.WithOpts(qopts...)
	var blockNumber *int64
	err := q.Get(&blockNumber, `
        SELECT block_number FROM log_broadcasts_pending WHERE evm_chain_id = $1
    `, o.evmChainID)
	if errors.Is(err, sql.ErrNoRows) {
		return nil, nil
	} else if err != nil {
		return nil, errors.Wrap(err, "failed to get broadcasts pending number")
	}
	return blockNumber, nil
}

func (o *orm) getUnconsumedMinBlock(qopts ...pg.QOpt) (*int64, error) {
	q := o.q.WithOpts(qopts...)
	var blockNumber *int64
	err := q.Get(&blockNumber, `
        SELECT min(block_number) FROM log_broadcasts
			WHERE evm_chain_id = $1
			AND consumed = false
			AND block_number IS NOT NULL
    `, o.evmChainID)
	if errors.Is(err, sql.ErrNoRows) {
		return nil, nil
	} else if err != nil {
		return nil, errors.Wrap(err, "failed to get unconsumed broadcasts min block number")
	}
	return blockNumber, nil
}

func (o *orm) removeUnconsumed(qopts ...pg.QOpt) error {
	q := o.q.WithOpts(qopts...)
	err := q.ExecQ(`
        DELETE FROM log_broadcasts
			WHERE evm_chain_id = $1
			AND consumed = false
			AND block_number IS NOT NULL
    `, o.evmChainID)
	return errors.Wrap(err, "failed to delete unconsumed broadcasts")
}

// LogBroadcast - data from log_broadcasts table columns
type LogBroadcast struct {
	BlockHash common.Hash
	Consumed  bool
	LogIndex  uint
	JobID     int32
}

func (b LogBroadcast) AsKey() LogBroadcastAsKey {
	return LogBroadcastAsKey{
		b.BlockHash,
		b.LogIndex,
		b.JobID,
	}
}

// LogBroadcastAsKey - used as key in a map to filter out already consumed logs
type LogBroadcastAsKey struct {
	BlockHash common.Hash
	LogIndex  uint
	JobId     int32
}

func NewLogBroadcastAsKey(log types.Log, listener Listener) LogBroadcastAsKey {
	return LogBroadcastAsKey{
		log.BlockHash,
		log.Index,
		listener.JobID(),
	}
}<|MERGE_RESOLUTION|>--- conflicted
+++ resolved
@@ -64,16 +64,10 @@
 	query := `
 		SELECT consumed FROM log_broadcasts
 		WHERE block_hash = $1
-<<<<<<< HEAD
-		AND log_index = $2
-		AND job_id = $3
-		AND evm_chain_id = $4
-=======
 		AND (tx_index = -1 OR tx_index = $2)
 		AND log_index = $3
 		AND job_id = $4
 		AND evm_chain_id = $5
->>>>>>> 66c7c5ed
     `
 	args := []interface{}{
 		blockHash,
