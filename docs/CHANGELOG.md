--- conflicted
+++ resolved
@@ -7,7 +7,6 @@
 
 ## [Unreleased]
 
-<<<<<<< HEAD
 ### Added
 
 New ENV vars:
@@ -16,10 +15,7 @@
 - `ADVISORY_LOCK_ID` (default: 1027321974924625846) - when advisory locking mode is enabled, the application advisory lock ID can be changed using this env var. All instances of Chainlink that might run on a particular database must share the same advisory lock ID. It is recommended to leave this at the default.
 - `LOG_FILE_DIR` (default: chainlink root directory) - if `LOG_TO_DISK` is enabled, this env var allows you to override the output directory for logging.
 
-## [1.1.0] - .........
-=======
 ## [1.1.0] - 2022-01-25
->>>>>>> 7e6fb6fd
 
 ### Added
 
