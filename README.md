--- conflicted
+++ resolved
@@ -81,10 +81,7 @@
 
 [Unofficially supported]
 - [Besu](https://github.com/hyperledger/besu)
-<<<<<<< HEAD
-=======
 - [Erigon](https://github.com/ledgerwatch/erigon)
->>>>>>> 545163e1
 
 We cannot recommend specific version numbers for ethereum nodes since the software is being continually updated, but you should usually try to run the latest version available.
 
