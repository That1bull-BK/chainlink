name: Build and Publish Chainlink

description: A composite action that allows building and publishing signed chainlink images. Note that this action only supports public ECR repositories. The value of the registry to login to in the docker/login-action setup is hardcoded to 'public.ecr.aws'

inputs:
  # Inputs for publishing
  publish:
    description: When set to the string boolean value of "true", the resulting built image will be published
    default: "false"
    required: false

  image-name:
    description: The name of the image, should match the repository name in ECR
    required: true

  ecr-registry:
    description: The ECR registry to push to, used in docker/login-action and for tagging images
    default: public.ecr.aws/chainlink
    required: false
  aws-access-key-id:
    description: The IAM access key used to authenticate to ECR, used in configuring docker/login-action
    required: false
  aws-secret-access-key:
    description: The IAM access key secret used to authenticate to ECR, used in configuring docker/login-action
    required: false
  aws-role-to-assume:
    description: The AWS role to assume as the CD user, if any. Used in configuring the docker/login-action
    required: false
  aws-role-duration-seconds:
    description: The duration of the role assumed
    required: false
  aws-region:
    description: The AWS region the ECR repository is located in, should only be needed for public ECR repositories, used in configuring docker/login-action
    required: false

  # Inputs for signing
  sign-images:
    description: When set to the string boolean value of "true", the resulting build image will be signed
    default: "false"
    required: false
  cosign-private-key:
    description: The private key to be used with cosign to sign the image
    required: false
  cosign-password:
    description: The password to decrypt the cosign private key needed to sign the image
  sign-method:
    description: Build image will be signed using keypair or keyless methods
    default: "keypair"
    required: true
  verify-signature:
    description: When set to the string boolean value of "true", the resulting build image signature will be verified
    default: "false"
    required: false

runs:
  using: composite
  steps:
  - name: Set shared variables
    shell: sh
    # See https://docs.github.com/en/actions/learn-github-actions/workflow-commands-for-github-actions#multiline-strings
    run: |
      SHARED_IMAGES=${{ inputs.ecr-registry }}/${{ inputs.image-name }}

      SHARED_TAG_LIST=$(cat << EOF
      type=ref,event=branch
      type=semver,pattern={{version}}
      type=sha,format=short
      EOF
      )

      SHARED_BUILD_ARGS=$(cat << EOF
      COMMIT_SHA=${{ github.sha }}
<<<<<<< HEAD
      ENVIRONMENT=release
=======
>>>>>>> f97aedae
      EOF
      )

      echo "shared-images<<EOF" >> $GITHUB_ENV
      echo "$SHARED_IMAGES" >> $GITHUB_ENV
      echo "EOF" >> $GITHUB_ENV

      echo "shared-tag-list<<EOF" >> $GITHUB_ENV
      echo "$SHARED_TAG_LIST" >> $GITHUB_ENV
      echo "EOF" >> $GITHUB_ENV

      echo "shared-build-args<<EOF" >> $GITHUB_ENV
      echo "$SHARED_BUILD_ARGS" >> $GITHUB_ENV
      echo "EOF" >> $GITHUB_ENV

  - if: inputs.publish == 'true'
    name: Configure AWS Credentials
    uses: aws-actions/configure-aws-credentials@ea7b857d8a33dc2fb4ef5a724500044281b49a5e # v1.6.0
    with:
      aws-access-key-id: ${{ inputs.aws-access-key-id }}
      aws-secret-access-key: ${{ inputs.aws-secret-access-key }}
      role-to-assume: ${{ inputs.aws-role-to-assume }}
      role-duration-seconds: ${{ inputs.aws-role-duration-seconds }}
      aws-region: ${{ inputs.aws-region }}

  - if: inputs.publish == 'true'
    name: Login to ECR
    uses: docker/login-action@42d299face0c5c43a0487c477f595ac9cf22f1a7 # v1.12.0
    with:
      registry: public.ecr.aws

  - name: Setup Docker Buildx
    uses: docker/setup-buildx-action@94ab11c41e45d028884a99163086648e898eed25 # v1.6.0

  - name: Generate docker metadata for root image
    id: meta-root
    uses: docker/metadata-action@e5622373a38e60fb6d795a4421e56882f2d7a681 # v3.6.2
    with:
      # list of Docker images to use as base name for tags
      images: ${{ env.shared-images }}
      tags: ${{ env.shared-tag-list }}

  - name: Build and push root docker image
    id: buildpush-root
    uses: docker/build-push-action@a66e35b9cbcf4ad0ea91ffcaf7bbad63ad9e0229 # v2.7.0
    with:
      push: ${{ inputs.publish }}
      tags: ${{ steps.meta-root.outputs.tags }}
      labels: ${{ steps.meta-root.outputs.labels }}
      file: core/chainlink.Dockerfile
      build-args: |
        CHAINLINK_USER=root
        ${{ env.shared-build-args }}

  - name: Save root image name in GITHUB_ENV
    id: save-root-image-name-env
    shell: sh
    run: |
      IMAGES_NAME_RAW=${{ fromJSON(steps.buildpush-root.outputs.metadata)['image.name'] }}
      echo "root_image_name=$(echo "$IMAGES_NAME_RAW" | cut -d"," -f1)" >> $GITHUB_ENV

  - name: Generate docker metadata for non-root image
    id: meta-nonroot
    uses: docker/metadata-action@e5622373a38e60fb6d795a4421e56882f2d7a681 # v3.6.2
    with:
      flavor: |
        latest=auto
        prefix=
        suffix=-nonroot,onlatest=true
      images: ${{ env.shared-images }}
      tags: ${{ env.shared-tag-list }}

  - name: Build and push non-root docker image
    id: buildpush-nonroot
    uses: docker/build-push-action@a66e35b9cbcf4ad0ea91ffcaf7bbad63ad9e0229 # v2.7.0
    with:
      push: ${{ inputs.publish }}
      tags: ${{ steps.meta-nonroot.outputs.tags }}
      labels: ${{ steps.meta-nonroot.outputs.labels }}
      file: core/chainlink.Dockerfile
      build-args: |
        CHAINLINK_USER=chainlink
        ${{ env.shared-build-args }}

  - name: Save non-root image name in GITHUB_ENV
    id: save-non-root-image-name-env
    shell: sh
    run: |
      IMAGES_NAME_RAW=${{ fromJSON(steps.buildpush-nonroot.outputs.metadata)['image.name'] }}
      echo "nonroot_image_name=$(echo "$IMAGES_NAME_RAW" | cut -d"," -f1)" >> $GITHUB_ENV

  - if: inputs.sign-images == 'true'
    name: Install cosign
    uses: sigstore/cosign-installer@1e95c1de343b5b0c23352d6417ee3e48d5bcd422 # v1.4.0
    with:
      cosign-release: 'v1.4.0'

  - if: inputs.sign-images == 'true' && inputs.sign-method == 'keypair'
    name: Sign the published root Docker image using keypair method
    shell: sh
    env:
      COSIGN_PASSWORD: "${{ inputs.cosign-password }}"
    run: |
      echo "${{ inputs.cosign-private-key }}" > cosign.key
      cosign sign --key cosign.key "${{ env.root_image_name }}"
      rm -f cosign.key

  - if: inputs.verify-signature == 'true' && inputs.sign-method == 'keypair'
    name: Verify the signature of the published root Docker image using keypair
    shell: sh
    run: |
      echo "${{ inputs.cosign-public-key }}" > cosign.key
      cosign verify --key cosign.key "${{ env.root_image_name }}"
      rm -f cosign.key

  - if: inputs.sign-images == 'true' && inputs.sign-method == 'keyless'
    name: Sign the published root Docker image using keyless method
    shell: sh
    env:
      COSIGN_EXPERIMENTAL: 1
    run: |
      cosign sign "${{ env.root_image_name }}"

  - if: inputs.verify-signature == 'true' && inputs.sign-method == 'keyless'
    name: Verify the signature of the published root Docker image using keyless
    shell: sh
    env:
      COSIGN_EXPERIMENTAL: 1
    run: |
      cosign verify "${{ env.root_image_name }}"

  - if: inputs.sign-images == 'true' && inputs.sign-method == 'keypair'
    name: Sign the published non-root Docker image using keypair method
    shell: sh
    env:
      COSIGN_PASSWORD: "${{ inputs.cosign-password }}"
    run: |
      echo "${{ inputs.cosign-private-key }}" > cosign.key
      cosign sign --key cosign.key "${{ env.nonroot_image_name }}"
      rm -f cosign.key

  - if: inputs.verify-signature == 'true' && inputs.sign-method == 'keypair'
    name: Verify the signature of the published non-root Docker image using keypair
    shell: sh
    run: |
      echo "${{ inputs.cosign-public-key }}" > cosign.key
      cosign verify --key cosign.key "${{ env.nonroot_image_name }}"
      rm -f cosign.key

  - if: inputs.sign-images == 'true' && inputs.sign-method == 'keyless'
    name: Sign the published non-root Docker image using keyless method
    shell: sh
    env:
      COSIGN_EXPERIMENTAL: 1
    run: |
      cosign sign "${{ env.nonroot_image_name }}"

  - if: inputs.verify-signature == 'true' && inputs.sign-method == 'keyless'
    name: Verify the signature of the published non-root Docker image using keyless
    shell: sh
    env:
      COSIGN_EXPERIMENTAL: 1
    run: |
      cosign verify "${{ env.nonroot_image_name }}"<|MERGE_RESOLUTION|>--- conflicted
+++ resolved
@@ -70,10 +70,6 @@
 
       SHARED_BUILD_ARGS=$(cat << EOF
       COMMIT_SHA=${{ github.sha }}
-<<<<<<< HEAD
-      ENVIRONMENT=release
-=======
->>>>>>> f97aedae
       EOF
       )
 
